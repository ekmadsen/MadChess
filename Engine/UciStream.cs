﻿// +------------------------------------------------------------------------------+
// |                                                                              |
// |     MadChess is developed by Erik Madsen.  Copyright 2019.                   |
// |     MadChess is free software.  It is distributed under the GNU General      |
// |     Public License Version 3 (GPLv3).  See LICENSE file for details.         |
// |     See https://www.madchess.net/ for user and developer guides.             |
// |                                                                              |
// +------------------------------------------------------------------------------+


using System;
using System.Collections.Generic;
using System.Diagnostics;
using System.IO;
using System.Text;
using System.Threading;
using System.Threading.Tasks;
using ErikTheCoder.MadChess.Engine.Tuning;


namespace ErikTheCoder.MadChess.Engine
{
    public sealed class UciStream : IDisposable
    {
        public const long NodesInfoInterval = 1000000;
        public const long NodesTimeInterval = 5000;
        public Board Board;
        private string[] _defaultHalfAndFullMove;
        private const int _cacheSizeMegabytes = 128;
        private const int _minWinPercentScale = 400;
        private const int _maxWinPercentScale = 800;
        private Cache _cache;
        private KillerMoves _killerMoves;
        private MoveHistory _moveHistory;
        private Evaluation _evaluation;
        private Search _search;
        private bool _debug;
        private Stopwatch _stopwatch;
        private Stopwatch _commandStopwatch;
        private Queue<List<string>> _asyncQueue;
        private Thread _asyncThread;
        private AutoResetEvent _asyncSignal;
        private object _asyncLock;
        private StreamWriter _logWriter;
        private object _messageLock;
        private bool _disposed;


        private bool Log
        {
            get => _logWriter != null;
            set
            {
                if (value)
                {
                    // Start logging.
                    if (_logWriter == null)
                    {
                        // Create or append to log file.
                        // Include GUID in log filename to avoid multiple engine instances interleaving lines in a single log file.
                        string file = $"MadChess-{Guid.NewGuid()}.log";
                        FileStream fileStream = File.Open(file, FileMode.Append, FileAccess.Write, FileShare.Read);
                        _logWriter = new StreamWriter(fileStream) {AutoFlush = true};
                    }
                }
                else
                {
                    // Stop logging.
                    _logWriter?.Close();
                    _logWriter?.Dispose();
                    _logWriter = null;
                }
            }
        }

        public UciStream()
        {
            // Create diagnostic and synchronization objects.
            _stopwatch = Stopwatch.StartNew();
            _commandStopwatch = new Stopwatch();
            _asyncQueue = new Queue<List<string>>();
            _asyncSignal = new AutoResetEvent(false);
            _asyncLock = new object();
            _messageLock = new object();
            // Create game objects.
            // Cannot use object initializer because it changes order of object construction (to PreCalculatedMoves first, Board second, which causes null reference in PrecalculatedMove.FindMagicMultipliers).
            // ReSharper disable once UseObjectOrCollectionInitializer
            Board = new Board(WriteMessageLine);
            _cache = new Cache(_cacheSizeMegabytes * Cache.CapacityPerMegabyte, Board.ValidateMove);
            _killerMoves = new KillerMoves(Search.MaxHorizon);
            _moveHistory = new MoveHistory();
            EvaluationDelegates evaluationDelegates = new EvaluationDelegates
            {
                GetPositionCount = Board.GetPositionCount,
                GetKnightDestinations = Board.GetKnightDestinations,
                GetBishopDestinations = Board.GetBishopDestinations,
                GetRookDestinations = Board.GetRookDestinations,
                GetQueenDestinations = Board.GetQueenDestinations,
                Debug = () => _debug,
                WriteMessageLine = WriteMessageLine
            };
            _evaluation = new Evaluation(evaluationDelegates);
            _search = new Search(_cache, _killerMoves, _moveHistory, _evaluation, () => _debug, WriteMessageLine);
            _defaultHalfAndFullMove = new[] { "0", "1" };
            Board.SetPosition(Board.StartPositionFen);
        }


        ~UciStream()
        {
            Dispose(false);
        }


        public void Dispose()
        {
            Dispose(true);
            GC.SuppressFinalize(this);
        }


        private void Dispose(bool Disposing)
        {
            if (_disposed) return;
            if (Disposing)
            {
                // Release managed resources.
                Board = null;
                _cache = null;
                _killerMoves = null;
                _moveHistory = null;
                _evaluation = null;
                _defaultHalfAndFullMove = null;
                lock (_messageLock) { _stopwatch = null; }
                _commandStopwatch = null;
                lock (_asyncLock) { _asyncQueue = null; }
                _asyncThread = null;
                _asyncLock = null;
                _messageLock = null;
            }
            // Release unmanaged resources.
            _search?.Dispose();
            _search = null;
            _logWriter?.Dispose();
            _logWriter = null;
            _asyncSignal?.Dispose();
            _asyncSignal = null;
            _disposed = true;
        }


        public void Run()
        {
            // Create async thread.
            _asyncThread = new Thread(MonitorQueue) {Name = "UCI Asynchronous", IsBackground = true};
            _asyncThread.Start();
            // Monitor input stream.
            Thread.CurrentThread.Name = "UCI Synchronous";
            MonitorInputStream();
        }


        public void WriteMessageLine()
        {
            lock (_messageLock)
            {
                Console.WriteLine();
                if (Log) WriteMessageLine(null, CommandDirection.Out);
            }
        }


        public void WriteMessageLine(string Message)
        {
            lock (_messageLock)
            {
                Console.WriteLine(Message);
                if (Log) WriteMessageLine(Message, CommandDirection.Out);
            }
        }


        public void HandleException(Exception Exception)
        {
            Log = true;
            StringBuilder stringBuilder = new StringBuilder();
            Exception exception = Exception;
            do
            {
                // Display message and write to log.
                stringBuilder.AppendLine($"Exception Message = {exception.Message}");
                stringBuilder.AppendLine();
                stringBuilder.AppendLine($"Exception Type = {exception.GetType().FullName}.");
                stringBuilder.AppendLine();
                stringBuilder.AppendLine($"Exception StackTrace = {exception.StackTrace}");
                stringBuilder.AppendLine();
                exception = exception.InnerException;
            } while (exception != null);
            WriteMessageLine(stringBuilder.ToString());
            Quit(-1);
        }


        private void MonitorInputStream()
        {
            try
            {
                string command;
                do
                {
                    // Read command.
                    command = Console.ReadLine();
                    if (Log) WriteMessageLine(command, CommandDirection.In);
                    // Dispatch command.
                    DispatchCommand(command);
                } while (command != null);
            }
            catch (Exception exception)
            {
                HandleException(exception);
            }
        }


        private void DispatchCommand(string Command)
        {
            if (Command == null) return;
            // Parse command into tokens.
            List<string> tokens = Tokens.Parse(Command, ' ', '"');
            // Do not convert to lowercase because this invalidates FEN strings (where case differentiates white and black pieces).
            if (tokens.Count == 0) return;
            // Determine whether to dispatch command on main thread or async thread.
            switch (tokens[0].ToLowerInvariant())
            {
                case "go":
                    DispatchOnMainThread(tokens);
                    DispatchOnAsyncThread(tokens);
                    break;
                default:
                    DispatchOnMainThread(tokens);
                    break;
            }
        }


        private void DispatchOnMainThread(List<string> Tokens)
        {
            bool writeMessageLine = true;
            switch (Tokens[0].ToLowerInvariant())
            {
                // Standard commands
                case "uci":
                    Uci();
                    break;
                case "isready":
                    WriteMessageLine("readyok");
                    break;
                case "debug":
                    _debug = Tokens[1].Equals("on", StringComparison.CurrentCultureIgnoreCase);
                    break;
                case "setoption":
                    SetOption(Tokens);
                    break;
                case "ucinewgame":
                    UciNewGame();
                    break;
                case "position":
                    Position(Tokens);
                    break;
                case "go":
                    GoSync(Tokens);
                    writeMessageLine = false;
                    break;
                case "stop":
                    _search.Continue = false;
                    // Wait for search to complete.
                    _search.Signal.WaitOne();
                    break;
                case "quit":
                    Quit(0);
                    break;
                // Extended commands
                case "showboard":
                    WriteMessageLine(Board.ToString());
                    break;
                case "findmagics":
                    FindMagicMultipliers();
                    break;
                case "countmoves":
                    CountMoves(Tokens);
                    break;
                case "dividemoves":
                    DivideMoves(Tokens);
                    break;
                case "listmoves":
                    ListMoves();
                    break;
                case "shiftkillermoves":
                    _killerMoves.Shift(int.Parse(Tokens[1]));
                    break;
                case "showevalparams":
                    WriteMessageLine(_evaluation.ShowParameters());
                    break;
                case "staticscore":
                    WriteMessageLine(_evaluation.ToString(Board.CurrentPosition));
                    break;
                case "exchangescore":
                    ExchangeScore(Tokens);
                    break;
                case "testpositions":
                    TestPositions(Tokens);
                    break;
                case "analyzepositions":
                    AnalyzePositions(Tokens);
                    break;
                case "analyzeexchangepositions":
                    AnalyzeExchangePositions(Tokens);
                    break;
                case "tune":
                    Tune(Tokens);
                    break;
                case "tunewinpercentscale":
                    TuneWinPercentScale(Tokens);
                    break;
                case "?":
                case "help":
                    Help();
                    break;
                default:
                    WriteMessageLine(Tokens[0] + " command not supported.");
                    break;
            }
            if (writeMessageLine) WriteMessageLine();
        }


        private void DispatchOnAsyncThread(List<string> Tokens)
        {
            lock (_asyncLock)
            {
                // Queue command.
                _asyncQueue.Enqueue(Tokens);
                // Signal async queue.
                _asyncSignal.Set();
            }
        }


        private void MonitorQueue()
        {
            try
            {
                do
                {
                    // Wait for signal.
                    _asyncSignal.WaitOne();
                    List<string> tokens = null;
                    lock (_asyncLock)
                    {
                        if (_asyncQueue.Count > 0) tokens = _asyncQueue.Dequeue();
                    }
                    if ((tokens != null) && (tokens.Count > 0))
                    {
                        // Process command.
                        switch (tokens[0].ToLowerInvariant())
                        {
                            case "go":
                                GoAsync();
                                break;
                            default:
                                throw new Exception($"Cannot process {tokens[0]} command on asynchronous thread.");
                        }
                        WriteMessageLine();
                    }
                } while (true);
            }
            catch (Exception exception)
            {
                HandleException(exception);
            }
        }


        // Standard commands
        private void Uci()
        {
            // Display engine name and author.
            WriteMessageLine("id name MadChess 3.0");
            WriteMessageLine("id author Erik Madsen");
            WriteMessageLine("option name UCI_EngineAbout type string default MadChess by Erik Madsen.  See https://www.madchess.net.");
            WriteMessageLine("option name Debug type check default false");
            WriteMessageLine("option name Log type check default false");
            WriteMessageLine("option name Hash type spin default 128 min 0 max 1024");
            WriteMessageLine("option name ClearHash type button");
            WriteMessageLine("option name UCI_AnalyseMode type check default false");
            WriteMessageLine("option name Analyze type check default false");
            WriteMessageLine($"option name MultiPV type spin default 1 min 1 max {Engine.Position.MaxMoves}");
            WriteMessageLine("option name PieceLocation type check default true");
            WriteMessageLine("option name PassedPawns type check default true");
            WriteMessageLine("option name Mobility type check default true");
            WriteMessageLine("option name NPS type spin default 0 min 0 max 1000000");
            WriteMessageLine("option name MoveError type spin default 0 min 0 max 1000");
            WriteMessageLine("option name BlunderError type spin default 0 min 0 max 1000");
            WriteMessageLine("option name BlunderPercent type spin default 0 min 0 max 100");
            WriteMessageLine("option name UCI_LimitStrength type check default false");
            WriteMessageLine("option name LimitStrength type check default false");
            WriteMessageLine($"option name UCI_Elo type spin default {Search.MinElo} min {Search.MinElo} max {Search.MaxElo}");
            WriteMessageLine($"option name ELO type spin default {Search.MinElo} min {Search.MinElo} max {Search.MaxElo}");
            WriteMessageLine("uciok");
        }


        private void SetOption(List<string> Tokens)
        {
            string optionName = Tokens[2];
            string optionValue = Tokens.Count > 4 ? Tokens[4] : string.Empty;
            switch (optionName.ToLowerInvariant())
            {
                case "debug":
                    _debug = optionValue.Equals("true", StringComparison.CurrentCultureIgnoreCase);
                    break;
                case "log":
                    Log = optionValue.Equals("true", StringComparison.CurrentCultureIgnoreCase);
                    break;
                case "hash":
                    int cacheSizeMegabytes = int.Parse(optionValue);
                    _cache.Capacity = cacheSizeMegabytes * Cache.CapacityPerMegabyte;
                    break;
                case "clearhash":
                    // Reset cache and move heuristics.
                    _cache.Reset();
                    _killerMoves.Reset();
                    _moveHistory.Reset();
                    break;
                case "uci_analysemode":
                case "analyze":
                    bool analysisMode = optionValue.Equals("true", StringComparison.CurrentCultureIgnoreCase);
                    if (analysisMode)
                    {
                        _search.TruncatePrincipalVariation = false;
                        _evaluation.DrawMoves = 3;
                    }
                    else
                    {
                        _search.TruncatePrincipalVariation = true;
                        _evaluation.DrawMoves = 2;
                    }
                    break;
                case "piecelocation":
                    _evaluation.UnderstandsPieceLocation = optionValue.Equals("true", StringComparison.CurrentCultureIgnoreCase);
                    break;
                case "passedpawns":
                    _evaluation.UnderstandsPassedPawns = optionValue.Equals("true", StringComparison.CurrentCultureIgnoreCase);
                    break;
                case "mobility":
                    _evaluation.UnderstandsMobility = optionValue.Equals("true", StringComparison.CurrentCultureIgnoreCase);
                    break;
                case "multipv":
                    _search.MultiPv = int.Parse(optionValue);
                    break;
                case "nps":
                    if (optionValue == "0") _search.NodesPerSecond = null;
                    else _search.NodesPerSecond = int.Parse(optionValue);
                    break;
                case "moveerror":
                    _search.MoveError = int.Parse(optionValue);
                    break;
                case "blundererror":
                    _search.BlunderError = int.Parse(optionValue);
                    break;
                case "blunderpercent":
                    _search.BlunderPercent = int.Parse(optionValue);
                    break;
                case "uci_limitstrength":
                case "limitstrength":
                    _search.LimitStrength = optionValue.Equals("true", StringComparison.CurrentCultureIgnoreCase);
                    break;
                case "uci_elo":
                case "elo":
                    _search.Elo = int.Parse(optionValue);
                    break;
                default:
                    WriteMessageLine(optionName + " option not supported.");
                    break;
            }
        }


        private void UciNewGame(bool PreserveMoveCount = false)
        {
            // Reset cache and move heuristics.
            _cache.Reset();
            _killerMoves.Reset();
            _moveHistory.Reset();
            // Set up start position.
            Board.SetPosition(Board.StartPositionFen, PreserveMoveCount);
        }


        private void Position(List<string> Tokens)
        {
            // ParseLongAlgebraic FEN.
            // Determine if position specifies moves.
            bool specifiesMoves = false;
            int moveIndex = Tokens.Count;
            for (int index = 2; index < Tokens.Count; index++)
            {
                if (Tokens[index].ToLowerInvariant() == "moves")
                {
                    // Position specifies moves.
                    specifiesMoves = true;
                    if (!char.IsNumber(Tokens[index - 1][0]))
                    {
                        // Position does not specify half or full move number.
                        Tokens.InsertRange(index, _defaultHalfAndFullMove);
                        index += 2;
                    }
                    if (index == Tokens.Count - 1) Tokens.RemoveAt(Tokens.Count - 1);
                    moveIndex = index + 1;
                    break;
                }
            }
            if (!specifiesMoves)
            {
                if (!char.IsNumber(Tokens[Tokens.Count - 1][0]))
                {
                    // Position does not specify half or full move number.
                    Tokens.AddRange(_defaultHalfAndFullMove);
                    moveIndex += 2;
                }
            }
            // Must convert tokens to array to prevent joining class name (System.Collections.Generic.List) instead of string value.
            // This is because the IEnumerable<T> overload does not accept a StartIndex and Count so those parameters are interpreted as params object[].
            string fen = Tokens[1] == "startpos"
                ? Board.StartPositionFen
                : string.Join(" ",Tokens.ToArray(), 2, Tokens.Count - 2);
            // Setup position and play moves if specified.
            Board.SetPosition(fen);
            while (moveIndex < Tokens.Count)
            {
                ulong move = Move.ParseLongAlgebraic(Tokens[moveIndex], Board.CurrentPosition.WhiteMove);
                bool validMove = Board.ValidateMove(ref move);
                if (!validMove || !Board.IsMoveLegal(ref move)) throw new Exception($"Move {Move.ToLongAlgebraic(move)} is illegal in position {Board.CurrentPosition.ToFen()}.");
                Board.PlayMove(move);
                moveIndex++;
            }
        }


        private void GoSync(List<string> Tokens)
        {
            _commandStopwatch.Restart();
            // Reset search and evaluation.  Shift killer moves.
            _search.Reset(false);
            _evaluation.Reset(false);
            _killerMoves.Shift(2);
            for (int tokenIndex = 1; tokenIndex < Tokens.Count; tokenIndex++)
            {
                string token = Tokens[tokenIndex];
                // ReSharper disable once SwitchStatementMissingSomeCases
                switch (token.ToLowerInvariant())
                {
                    case "wtime":
                        _search.WhiteTimeRemaining = TimeSpan.FromMilliseconds(int.Parse(Tokens[tokenIndex + 1]));
                        break;
                    case "btime":
                        _search.BlackTimeRemaining = TimeSpan.FromMilliseconds(int.Parse(Tokens[tokenIndex + 1]));
                        break;
                    case "winc":
                        _search.WhiteTimeIncrement = TimeSpan.FromMilliseconds(int.Parse(Tokens[tokenIndex + 1]));
                        break;
                    case "binc":
                        _search.BlackTimeIncrement = TimeSpan.FromMilliseconds(int.Parse(Tokens[tokenIndex + 1]));
                        break;
                    case "movestogo":
                        _search.MovesToTimeControl = int.Parse(Tokens[tokenIndex + 1]);
                        break;
                    case "depth":
                        _search.HorizonLimit = Math.Min(int.Parse(Tokens[tokenIndex + 1]), Search.MaxHorizon);
                        break;
                    case "nodes":
                        _search.NodeLimit = long.Parse(Tokens[tokenIndex + 1]);
                        break;
                    case "mate":
                        _search.MateInMoves = int.Parse(Tokens[tokenIndex + 1]);
                        _search.MoveTimeHardLimit = TimeSpan.MaxValue;
                        _search.WhiteTimeRemaining = TimeSpan.MaxValue;
                        _search.BlackTimeRemaining = TimeSpan.MaxValue;
                        break;
                    case "movetime":
                        _search.MoveTimeHardLimit = TimeSpan.FromMilliseconds(int.Parse(Tokens[tokenIndex + 1]));
                        break;
                    case "infinite":
                        _search.MoveTimeHardLimit = TimeSpan.MaxValue;
                        _search.WhiteTimeRemaining = TimeSpan.MaxValue;
                        _search.BlackTimeRemaining = TimeSpan.MaxValue;
                        break;
                }
            }
        }


        private void GoAsync()
        {
            // Find best move and respond.
            ulong bestMove = _search.FindBestMove(Board.CurrentPosition);
            WriteMessageLine($"bestmove {Move.ToLongAlgebraic(bestMove)}");
            // Signal search has stopped.
            _commandStopwatch.Stop();
            _search.Signal.Set();
            // Collect memory from unreferenced objects in generation 0 and 1.
            // Do not collect memory from generation 2 which contains the large object heap, since it's mostly arrays whose lifetime is the duration of the application.
            GC.Collect(1, GCCollectionMode.Forced, true, true);
        }


        private void Quit(int ExitCode)
        {
            Dispose(true);
            Environment.Exit(ExitCode);
        }


        // Extended commands
        private void FindMagicMultipliers()
        {
            WriteMessageLine("Square   Piece  Shift  Unique Occupancies  Unique Moves  Magic Multiplier");
            WriteMessageLine("======  ======  =====  ==================  ============  ================");
            // Find magic multipliers for bishop and rook moves.
            // No need to find magic multipliers for queen moves since the queen combines bishop and rook moves.
            Board.PrecalculatedMoves.FindMagicMultipliers(Piece.WhiteBishop, WriteMessageLine);
            Board.PrecalculatedMoves.FindMagicMultipliers(Piece.WhiteRook, WriteMessageLine);
        }


        private void CountMoves(List<string> Tokens)
        {
            int horizon = int.Parse(Tokens[1].Trim());
            if (horizon <= 0) throw new ArgumentException();
            Board.Nodes = 0;
            Board.NodesInfoUpdate = NodesInfoInterval;
            _commandStopwatch.Restart();
            long moves = CountMoves(0, horizon);
            _commandStopwatch.Stop();
            WriteMessageLine($"Counted {moves:n0} moves in {_commandStopwatch.Elapsed.TotalSeconds:0.000} seconds.");
        }


        private long CountMoves(int Depth, int Horizon)
        {
            if ((Depth < 0) || (Horizon < 0)) throw new ArgumentException();
            if (Board.Nodes >= Board.NodesInfoUpdate)
            {
                // Update move count.
                double nodesPerSecond = Board.Nodes / _commandStopwatch.Elapsed.TotalSeconds;
                WriteMessageLine($"Counted {Board.NodesInfoUpdate:n0} nodes ({nodesPerSecond:n0} nodes per second).");
                int intervals = (int) (Board.Nodes / NodesInfoInterval);
                Board.NodesInfoUpdate = NodesInfoInterval * (intervals + 1);
            }
            int toHorizon = Horizon - Depth;
            // Count moves using staged moved generation (as is done when searching moves).
            Board.CurrentPosition.PrepareMoveGeneration();
            long moves = 0;
            while (true)
            {
                (ulong move, int moveIndex) = _search.GetNextLegalMove(Board.CurrentPosition, Board.AllSquaresMask, Depth, Horizon, Move.Null);
                if (move == Move.Null) break;
                Move.SetPlayed(ref move, true);
                Board.CurrentPosition.Moves[moveIndex] = move;
                if (toHorizon > 1)
                {
                    Board.PlayMove(move);
                    moves += CountMoves(Depth + 1, Horizon);
                    Board.UndoMove();
                }
                else
                {
                    moves++;
                    Board.Nodes++;
                }
            }
            return moves;
        }


        private void DivideMoves(List<string> Tokens)
        {
            int horizon = int.Parse(Tokens[1].Trim());
            if (horizon < 1) throw new ArgumentException();
            Board.Nodes = 0;
            Board.NodesInfoUpdate = NodesInfoInterval;
            _commandStopwatch.Restart();
            Board.CurrentPosition.GenerateMoves();
            // Count moves for each root move.
            long[] rootMoves = new long[Board.CurrentPosition.MoveIndex];
            for (int moveIndex = 0; moveIndex < Board.CurrentPosition.MoveIndex; moveIndex++)
            {
                ulong move = Board.CurrentPosition.Moves[moveIndex];
                if (!Board.IsMoveLegal(ref move)) continue; // Skip illegal move.
                Board.PlayMove(move);
                rootMoves[moveIndex] = horizon == 1 ? 1 : CountMoves(1, horizon);
                Board.UndoMove();
            }
            _commandStopwatch.Stop();
            // Display move count for each root move.
            int legalMoves = 0;
            WriteMessageLine("Root Move    Moves");
            WriteMessageLine("=========  =======");
            for (int moveIndex = 0; moveIndex < Board.CurrentPosition.MoveIndex; moveIndex++)
            {
                ulong move = Board.CurrentPosition.Moves[moveIndex];
                if (!Board.IsMoveLegal(ref move)) continue; // Skip illegal move.
                legalMoves++;
                WriteMessageLine($"{Move.ToLongAlgebraic(move),9}  {rootMoves[moveIndex],7}");
            }
            WriteMessageLine();
            WriteMessageLine(legalMoves + " legal root moves");
        }


        private void ListMoves()
        {
            _commandStopwatch.Restart();
            // Get cached position.
            CachedPosition cachedPosition = _cache.GetPosition(Board.CurrentPosition.Key);
            ulong bestMove = _cache.GetBestMove(cachedPosition);
            // Generate and sort moves.
            Board.CurrentPosition.GenerateMoves();
            int lastMoveIndex = Board.CurrentPosition.MoveIndex - 1;
            _search.PrioritizeMoves(Board.CurrentPosition, Board.CurrentPosition.Moves, lastMoveIndex, bestMove, 0);
            Search.SortMovesByPriority(Board.CurrentPosition.Moves, lastMoveIndex);
            WriteMessageLine("Rank   Move  Best  Cap Victim  Cap Attacker  Promo  Killer  History              Priority");
            WriteMessageLine("====  =====  ====  ==========  ============  =====  ======  =======  ====================");
            StringBuilder stringBuilder = new StringBuilder();
            int legalMoveNumber = 0;
            for (int moveIndex = 0; moveIndex < Board.CurrentPosition.MoveIndex; moveIndex++)
            {
                ulong move = Board.CurrentPosition.Moves[moveIndex];
                if (!Board.IsMoveLegal(ref move)) continue; // Skip illegal move.
                legalMoveNumber++;
                stringBuilder.Clear();
                stringBuilder.Append(legalMoveNumber.ToString("00").PadLeft(4));
                stringBuilder.Append(Move.ToLongAlgebraic(move).PadLeft(7));
                stringBuilder.Append((Move.IsBest(move) ? "True" : string.Empty).PadLeft(6));
                stringBuilder.Append(Piece.GetName(Move.CaptureVictim(move)).PadLeft(12));
                stringBuilder.Append(Piece.GetName(Move.CaptureAttacker(move)).PadLeft(14));
                string promotedPiece = Move.PromotedPiece(move) == Piece.None ? string.Empty : Piece.GetName(Move.PromotedPiece(move));
                stringBuilder.Append(promotedPiece.PadLeft(7));
                stringBuilder.Append(Move.Killer(move).ToString().PadLeft(8));
                stringBuilder.Append(Move.History(move).ToString().PadLeft(9));
                stringBuilder.Append(move.ToString().PadLeft(22));
                WriteMessageLine(stringBuilder.ToString());
            }
            WriteMessageLine();
            WriteMessageLine(legalMoveNumber + " legal moves");
            _commandStopwatch.Stop();
        }


        private void ExchangeScore(List<string> Tokens)
        {
            ulong move = Move.ParseLongAlgebraic(Tokens[1].Trim(), Board.CurrentPosition.WhiteMove);
            bool validMove = Board.ValidateMove(ref move);
            if (!validMove || !Board.IsMoveLegal(ref move)) throw new Exception($"Move {Move.ToLongAlgebraic(move)} is illegal in position {Board.CurrentPosition.ToFen()}.");
<<<<<<< HEAD
            int exchangeScore = _search.GetExchangeScore(Board, move);
=======
            int exchangeScore = _search.GetExchangeScore(Board.CurrentPosition, move);
>>>>>>> 5c478f53
            WriteMessageLine(exchangeScore.ToString());
        }


        private void TestPositions(List<string> Tokens)
        {
            string file = Tokens[1].Trim();
            WriteMessageLine("Number                                                                     Position  Depth     Expected        Moves  Correct    Pct");
            WriteMessageLine("======  ===========================================================================  =====  ===========  ===========  =======  =====");
            Board.Nodes = 0;
            int positions = 0;
            int correctPositions = 0;
            _commandStopwatch.Restart();
            // Verify move counts of test positions.
            using (StreamReader reader = File.OpenText(file))
            {
                while (!reader.EndOfStream)
                {
                    // Load position, horizon, and correct move count.
                    string line = reader.ReadLine();
                    if (line == null) continue;
                    positions++;
                    List<string> tokens = Engine.Tokens.Parse(line, '|', '"');
                    string fen = tokens[0];
                    int horizon = int.Parse(tokens[1]);
                    long expectedMoves = long.Parse(tokens[2]);
                    // Setup position.  Preserve move count.
                    Board.SetPosition(fen, true);
                    // Count nodes.  Do not update node count.
                    Board.NodesInfoUpdate = long.MaxValue;
                    long moves = CountMoves(0, horizon);
                    bool correct = moves == expectedMoves;
                    if (correct) correctPositions++;
                    double percent = 100d * correctPositions / positions;
                    WriteMessageLine($"{positions,6}  {fen,75}  {horizon,5:0}  {expectedMoves,11:n0}  {moves,11:n0}  {correct,7}  {percent,5:0.0}");
                }
            }
            _commandStopwatch.Stop();
            // Update node count.
            double nodesPerSecond = Board.Nodes / _commandStopwatch.Elapsed.TotalSeconds;
            WriteMessageLine();
            WriteMessageLine($"Counted {Board.Nodes:n0} nodes ({nodesPerSecond:n0} nodes per second).");
        }


        private void AnalyzePositions(IList<string> Tokens)
        {
            string file = Tokens[1].Trim();
            int moveTimeMilliseconds = int.Parse(Tokens[2].Trim());
            int positions = 0;
            int correctPositions = 0;
            using (StreamReader reader = File.OpenText(file))
            {
                WriteMessageLine("Number                                                                     Position  Solution    Expected Moves   Move  Correct    Pct");
                WriteMessageLine("======  ===========================================================================  ========  ================  =====  =======  =====");
                Board.Nodes = 0L;
                _commandStopwatch.Restart();
                while (!reader.EndOfStream)
                {
                    // Load position and solution.
                    string line = reader.ReadLine();
                    if (line == null) continue;
                    positions++;
                    List<string> tokens = Engine.Tokens.Parse(line, ' ', '"');
                    PositionSolution positionSolution = PositionSolution.Unknown;
                    const int illegalIndex = -1;
                    int solutionIndex = illegalIndex;
                    int expectedMovesIndex = illegalIndex;
                    for (int index = 0; index < tokens.Count; index++)
                    {
                        string token = tokens[index].Trim().ToLower();
                        // ReSharper disable once SwitchStatementMissingSomeCases
                        switch (token)
                        {
                            case "bm":
                                positionSolution = PositionSolution.BestMoves;
                                solutionIndex = index;
                                break;
                            case "am":
                                positionSolution = PositionSolution.AvoidMoves;
                                solutionIndex = index;
                                break;
                        }
                        if (token.EndsWith(";"))
                        {
                            expectedMovesIndex = index;
                            break;
                        }
                    }
                    if (solutionIndex == illegalIndex) throw new Exception("Position does not specify a best moves or avoid moves solution.");
                    if (expectedMovesIndex == illegalIndex) throw new Exception("Position does not terminate the expected moves with a semicolon.");
                    int correctMoves = expectedMovesIndex - solutionIndex;
                    // Must convert tokens to array to prevent joining class name (System.Collections.Generic.List) instead of string value.
                    // This is because the IEnumerable<T> overload does not accept a StartIndex and Count so those parameters are interpreted as params object[].
                    string fen = string.Join(" ", tokens.ToArray(), 0, solutionIndex).Trim();
                    string expectedMovesListStandardAlgebraic = string.Join(" ", tokens.ToArray(), solutionIndex + 1, correctMoves).Trim().TrimEnd(";".ToCharArray());
                    string[] expectedMovesStandardAlgebraic = expectedMovesListStandardAlgebraic.Split(" ".ToCharArray());
                    ulong[] expectedMoves = new ulong[expectedMovesStandardAlgebraic.Length];
                    string[] expectedMovesLongAlgebraic = new string[expectedMovesStandardAlgebraic.Length];
                    // Setup position and reset search.
                    UciNewGame(true);
                    Board.SetPosition(fen, true);
                    for (int moveIndex = 0; moveIndex < expectedMovesStandardAlgebraic.Length; moveIndex++)
                    {
                        string expectedMoveStandardAlgebraic = expectedMovesStandardAlgebraic[moveIndex];
                        ulong expectedMove = Move.ParseStandardAlgebraic(Board, expectedMoveStandardAlgebraic);
                        expectedMoves[moveIndex] = expectedMove;
                        expectedMovesLongAlgebraic[moveIndex] = Move.ToLongAlgebraic(expectedMove);
                    }
                    _search.Reset(true);
                    // Find best move.  Do not update node count or PV.
                    Board.NodesInfoUpdate = long.MaxValue;
                    _search.PvInfoUpdate = false;
                    _search.MoveTimeSoftLimit = TimeSpan.MaxValue;
                    _search.MoveTimeHardLimit = TimeSpan.FromMilliseconds(moveTimeMilliseconds);
                    ulong bestMove = _search.FindBestMove(Board.CurrentPosition);
                    _search.Signal.Set();
                    // Determine if search found correct move.
                    bool correct;
                    // ReSharper disable once SwitchStatementMissingSomeCases
                    switch (positionSolution)
                    {
                        case PositionSolution.BestMoves:
                            correct = false;
                            for (int moveIndex = 0; moveIndex < expectedMoves.Length; moveIndex++)
                            {
                                ulong expectedMove = expectedMoves[moveIndex];
                                if (Move.Equals(bestMove, expectedMove))
                                {
                                    correct = true;
                                    break;
                                }
                            }
                            break;
                        case PositionSolution.AvoidMoves:
                            correct = true;
                            for (int moveIndex = 0; moveIndex < expectedMoves.Length; moveIndex++)
                            {
                                ulong expectedMove = expectedMoves[moveIndex];
                                if (Move.Equals(bestMove, expectedMove))
                                {
                                    correct = false;
                                    break;
                                }
                            }
                            break;
                        default:
                            throw new Exception(positionSolution + " position solution not supported.");
                    }
                    if (correct) correctPositions++;
                    double percent = 100d * correctPositions / positions;
                    string solution = positionSolution == PositionSolution.BestMoves ? "Best" : "Avoid";
                    WriteMessageLine($"{positions,6}  {fen,75}  {solution,8}  {string.Join(" ", expectedMovesLongAlgebraic),16}  {Move.ToLongAlgebraic(bestMove),5}  {correct,7}  {percent,5:0.0}");
                }
            }
            _commandStopwatch.Stop();
            // Update score.
            WriteMessageLine();
            WriteMessageLine($"Solved {correctPositions} of {positions} positions in {_commandStopwatch.Elapsed.TotalSeconds:0} seconds.");
            // Update node count.
            double nodesPerSecond = Board.Nodes / _commandStopwatch.Elapsed.TotalSeconds;
            WriteMessageLine($"Counted {Board.Nodes:n0} nodes ({nodesPerSecond:n0} nodes per second).");
            // Update stats.
            double nullMoveCutoffPercent = 100d * _search.Stats.NullMoveCutoffs / _search.Stats.NullMoves;
            double betaCutoffMoveNumber = (double)_search.Stats.BetaCutoffMoveNumber / _search.Stats.BetaCutoffs;
            double betaCutoffFirstMovePercent = 100d * _search.Stats.BetaCutoffFirstMove / _search.Stats.BetaCutoffs;
            WriteMessageLine();
            WriteMessageLine($"Null Move Cutoffs = {nullMoveCutoffPercent:0.00}% Beta Cutoff Move Number = {betaCutoffMoveNumber:0.00} Beta Cutoff First Move = {betaCutoffFirstMovePercent:0.00}%");
        }


        private void AnalyzeExchangePositions(IList<string> Tokens)
        {
            string file = Tokens[1].Trim();
            int positions = 0;
            int correctPositions = 0;
            using (StreamReader reader = File.OpenText(file))
            {
<<<<<<< HEAD
                WriteMessageLine("Number                                                                     Position   Move  Expected Score  Score  Correct    Pct");
                WriteMessageLine("======  ===========================================================================  =====  ==============  =====  =======  =====");
=======
                WriteMessageLine("Number                                                                     Position  Expected Score  Score  Correct  Pct");
                WriteMessageLine("======  ===========================================================================  ==============  =====  =======  ===");
>>>>>>> 5c478f53
                Board.Nodes = 0L;
                _commandStopwatch.Restart();
                while (!reader.EndOfStream)
                {
                    // Load position and correct score.
                    string line = reader.ReadLine();
                    if (line == null) continue;
                    positions++;
                    List<string> tokens = Engine.Tokens.Parse(line, ',', '"');
                    string fen = tokens[0].Trim();
                    string moveStandardAlgebraic = tokens[1].Trim();
                    int expectedScore = int.Parse(tokens[2].Trim());
<<<<<<< HEAD
                    // Setup position and reset search.
                    Board.SetPosition(fen, true);
                    _search.Reset(true);
                    ulong move = Move.ParseStandardAlgebraic(Board, moveStandardAlgebraic);
                    int score = _search.GetExchangeScore(Board, move);
                    bool correct = score == expectedScore;
                    if (correct) correctPositions++;
                    double percent = 100d * correctPositions / positions;
                    WriteMessageLine($"{positions,6}  {fen,75}  {Move.ToLongAlgebraic(move),5}  {expectedScore,14}  {score,5}  {correct,7}  {percent,5:0.0}");
=======
                    // Setup position and determine exchange score.
                    Board.SetPosition(fen, true);
                    ulong move = Move.ParseStandardAlgebraic(Board, moveStandardAlgebraic);
                    int score = _search.GetExchangeScore(Board.CurrentPosition, move);
                    bool correct = score == expectedScore;
                    if (correct) correctPositions++;
                    double percent = 100d * correctPositions / positions;
                    WriteMessageLine($"{positions.ToString().PadLeft(6)}  {fen.PadLeft(75)}  {expectedScore.ToString().PadLeft(14)}  {score.ToString().PadLeft(5)}  " +
                        $"{correct.ToString().PadLeft(7)}  {percent.ToString("0.0").PadLeft(5)}");
>>>>>>> 5c478f53
                }
            }
            _commandStopwatch.Stop();
            // Update score.
            WriteMessageLine();
            WriteMessageLine($"Solved {correctPositions} of {positions} positions in {_commandStopwatch.Elapsed.TotalMilliseconds:000} milliseconds.");
            // Update node count.
            double nodesPerSecond = Board.Nodes / _commandStopwatch.Elapsed.TotalSeconds;
            WriteMessageLine($"Counted {Board.Nodes:n0} nodes ({nodesPerSecond:n0} nodes per second).");
        }


        private void Tune(IList<string> Tokens)
        {
            string pgnFilename = Tokens[1].Trim();
            int particleSwarmsCount = int.Parse(Tokens[2].Trim());
            int particlesPerSwarm = int.Parse(Tokens[3].Trim());
            int winPercentScale = int.Parse(Tokens[4].Trim()); // Use 602 for Gm2600EloGoodGames.pgn.
            int iterations = int.Parse(Tokens[5].Trim());
            _commandStopwatch.Restart();
            ParticleSwarms particleSwarms = new ParticleSwarms(pgnFilename, particleSwarmsCount, particlesPerSwarm, winPercentScale, WriteMessageLine);
            particleSwarms.Optimize(iterations);
            _commandStopwatch.Stop();
        }


        private void TuneWinPercentScale(IList<string> Tokens)
        {
            string pgnFilename = Tokens[1].Trim();
            // Load games.
            _commandStopwatch.Restart();
            WriteMessageLine("Loading games.");
            PgnGames pgnGames = new PgnGames();
            pgnGames.Load(Board, pgnFilename);
            // Count positions.
            long positions = 0;
            for (int index = 0; index < pgnGames.Count; index++)
            {
                PgnGame pgnGame = pgnGames[index];
                positions += pgnGame.Moves.Count;
            }
            int positionsPerSecond = (int)(positions / _commandStopwatch.Elapsed.TotalSeconds);
            WriteMessageLine($"Loaded {pgnGames.Count:n0} games with {positions:n0} positions in {_commandStopwatch.Elapsed.TotalSeconds:0.000} seconds ({positionsPerSecond:n0} positions per second).");
            WriteMessageLine("Tuning win percent scale.");
            WriteMessageLine();
            // Calculate evaluation error of all win percent scales.
            Parameters parameters = ParticleSwarms.CreateParameters();
            const int scales = _maxWinPercentScale - _minWinPercentScale + 1;
            Task[] tasks = new Task[scales];
            double[] evaluationErrors = new double[scales];
            for (int index = 0; index < scales; index++)
            {
                int winPercentScale = _minWinPercentScale + index;
                Particle particle = new Particle(pgnGames, parameters);
                Board board = new Board(WriteMessageLine);
                Cache cache = new Cache(1, board.ValidateMove);
                KillerMoves killerMoves = new KillerMoves(Search.MaxHorizon);
                MoveHistory moveHistory = new MoveHistory();
                EvaluationDelegates evaluationDelegates = new EvaluationDelegates
                {
                    GetPositionCount = board.GetPositionCount,
                    GetKnightDestinations = Board.GetKnightDestinations,
                    GetBishopDestinations = Board.GetBishopDestinations,
                    GetRookDestinations = Board.GetRookDestinations,
                    GetQueenDestinations = Board.GetQueenDestinations,
                    Debug = () => false,
                    WriteMessageLine = WriteMessageLine
                };
                Evaluation evaluation = new Evaluation(evaluationDelegates);
                Search search = new Search(cache, killerMoves, moveHistory, evaluation, () => false, WriteMessageLine);
                tasks[index] = Task.Run(() => CalculateEvaluationError(particle, board, search, evaluationErrors, winPercentScale));
            }
            // Wait for particles to calculate evaluation error of all win percent scales.
            Task.WaitAll(tasks);
            // Find best win percent scale.
            int bestWinPercentScale = _minWinPercentScale;
            double bestEvaluationError = double.MaxValue;
            for (int index = 0; index < scales; index++)
            {
                int winPercentScale = _minWinPercentScale + index;
                double evaluationError = evaluationErrors[index];
                if (evaluationError < bestEvaluationError)
                {
                    bestWinPercentScale = winPercentScale;
                    bestEvaluationError = evaluationError;
                }
            }
            WriteMessageLine();
            WriteMessageLine($"Best win percent scale = {bestWinPercentScale}.");
            _commandStopwatch.Stop();
            WriteMessageLine($"Completed tuning of win percent scale in {_commandStopwatch.Elapsed.TotalSeconds:0} seconds.");
        }
        

        private void CalculateEvaluationError(Particle Particle, Board ParticleBoard, Search ParticleSearch, double[] EvaluationErrors, int WinPercentScale)
        {
            int index = WinPercentScale - _minWinPercentScale;
            Particle.CalculateEvaluationError(ParticleBoard, ParticleSearch, WinPercentScale);
            WriteMessageLine($"Win Percent Scale = {WinPercentScale:0000}, Evaluation Error = {Particle.EvaluationError:0.000}");
            EvaluationErrors[index] = Particle.EvaluationError;
        }   


        private void Help()
        {
            WriteMessageLine("MadChess by Erik Madsen.  See http://www.madchess.net.");
            WriteMessageLine();
            WriteMessageLine("In addition to standard UCI commands, MadChess supports the following custom commands.");
            WriteMessageLine();
            WriteMessageLine("showboard                             Display current position.");
            WriteMessageLine();
            WriteMessageLine("findmagics                            Find magic multipliers not already hard-coded into engine.  Not useful without first");
            WriteMessageLine("                                      removing hard-coded magic multipliers from source code, then recompiling.");
            WriteMessageLine();
            WriteMessageLine("countmoves [depth]                    Count legal moves at given depth.   Count only leaf nodes, not internal nodes.");
            WriteMessageLine("                                      Known by chess programmers as perft.");
            WriteMessageLine();
            WriteMessageLine("dividemoves [depth]                   Count legal moves following each legal root move.  Count only leaf nodes.");
            WriteMessageLine();
            WriteMessageLine("listmoves                             List moves in order of priority.  Display history heuristics for each move.");
            WriteMessageLine();
            WriteMessageLine("shiftkillermoves [depth]              Shift killer moves deeper by given depth.");
            WriteMessageLine("                                      Useful after go command followed by a position command that includes moves.");
            WriteMessageLine("                                      Without shifting killer moves, the listmoves command will display incorrect killer values.");
            WriteMessageLine();
            WriteMessageLine("showevalparams                        Display evaluation parameters used to calculate static score for a position.");
            WriteMessageLine();
            WriteMessageLine("staticscore                           Display evaluation details of current position.");
            WriteMessageLine();
            WriteMessageLine("exchangescore [move]                  Display static score if pieces are traded on the destination square of the given move.");
            WriteMessageLine("                                      Move must be specified in long algebraic notation.");
            WriteMessageLine();
            WriteMessageLine("testpositions [filename]              Calculate legal moves for positions in given file and compare to expected results.");
            WriteMessageLine("                                      Each line of file must be formatted as [FEN]|[Depth]|[Legal Move Count].");
            WriteMessageLine();
            WriteMessageLine("analyzepositions [filename] [msec]    Search for best move for positions in given file and compare to expected results.");
            WriteMessageLine("                                      File must be in EPD format.  Search of each move is limited to given time in milliseconds.");
            WriteMessageLine();
            WriteMessageLine("analyzeexchangepositions [filename]   Determine material score after exchanging pieces on destination square of given move.");
            WriteMessageLine("                                      Pawn = 100, Knight and Bishop = 300, Rook = 500, Queen = 900.");
            WriteMessageLine();
            WriteMessageLine("tune [pgn] [ps] [pps] [wps] [i]       Tune evaluation parameters using a particle swarm algorithm.");
            WriteMessageLine("                                      pgn = PGN filename, ps = Particle Swarms, pps = Particles Per Swarm.");
            WriteMessageLine("                                      wps = Win Percent Scale, i = Iterations.");
            WriteMessageLine();
            WriteMessageLine("tunewinpercentscale [pgn]             Compute a scaling constant used in the sigmoid function of the tuning algorithm.");
            WriteMessageLine("                                      The sigmoid function maps evaluation score to expected winning percentage.");
        }


        private void WriteMessageLine(string Message, CommandDirection Direction)
        {
            lock (_messageLock)
            {
                TimeSpan elapsed = _stopwatch.Elapsed;
                _logWriter.Write($"{elapsed.Hours:00}:{elapsed.Minutes:00}:{elapsed.Seconds:00}.{elapsed.Milliseconds:000}  ");
                _logWriter.Write(Direction == CommandDirection.In ? " In   " : " Out  ");
                _logWriter.WriteLine(Message);
            }
        }
    }
}<|MERGE_RESOLUTION|>--- conflicted
+++ resolved
@@ -762,11 +762,7 @@
             ulong move = Move.ParseLongAlgebraic(Tokens[1].Trim(), Board.CurrentPosition.WhiteMove);
             bool validMove = Board.ValidateMove(ref move);
             if (!validMove || !Board.IsMoveLegal(ref move)) throw new Exception($"Move {Move.ToLongAlgebraic(move)} is illegal in position {Board.CurrentPosition.ToFen()}.");
-<<<<<<< HEAD
             int exchangeScore = _search.GetExchangeScore(Board, move);
-=======
-            int exchangeScore = _search.GetExchangeScore(Board.CurrentPosition, move);
->>>>>>> 5c478f53
             WriteMessageLine(exchangeScore.ToString());
         }
 
@@ -945,13 +941,8 @@
             int correctPositions = 0;
             using (StreamReader reader = File.OpenText(file))
             {
-<<<<<<< HEAD
                 WriteMessageLine("Number                                                                     Position   Move  Expected Score  Score  Correct    Pct");
                 WriteMessageLine("======  ===========================================================================  =====  ==============  =====  =======  =====");
-=======
-                WriteMessageLine("Number                                                                     Position  Expected Score  Score  Correct  Pct");
-                WriteMessageLine("======  ===========================================================================  ==============  =====  =======  ===");
->>>>>>> 5c478f53
                 Board.Nodes = 0L;
                 _commandStopwatch.Restart();
                 while (!reader.EndOfStream)
@@ -964,7 +955,6 @@
                     string fen = tokens[0].Trim();
                     string moveStandardAlgebraic = tokens[1].Trim();
                     int expectedScore = int.Parse(tokens[2].Trim());
-<<<<<<< HEAD
                     // Setup position and reset search.
                     Board.SetPosition(fen, true);
                     _search.Reset(true);
@@ -974,17 +964,6 @@
                     if (correct) correctPositions++;
                     double percent = 100d * correctPositions / positions;
                     WriteMessageLine($"{positions,6}  {fen,75}  {Move.ToLongAlgebraic(move),5}  {expectedScore,14}  {score,5}  {correct,7}  {percent,5:0.0}");
-=======
-                    // Setup position and determine exchange score.
-                    Board.SetPosition(fen, true);
-                    ulong move = Move.ParseStandardAlgebraic(Board, moveStandardAlgebraic);
-                    int score = _search.GetExchangeScore(Board.CurrentPosition, move);
-                    bool correct = score == expectedScore;
-                    if (correct) correctPositions++;
-                    double percent = 100d * correctPositions / positions;
-                    WriteMessageLine($"{positions.ToString().PadLeft(6)}  {fen.PadLeft(75)}  {expectedScore.ToString().PadLeft(14)}  {score.ToString().PadLeft(5)}  " +
-                        $"{correct.ToString().PadLeft(7)}  {percent.ToString("0.0").PadLeft(5)}");
->>>>>>> 5c478f53
                 }
             }
             _commandStopwatch.Stop();
