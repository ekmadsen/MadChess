﻿// +------------------------------------------------------------------------------+
// |                                                                              |
// |     MadChess is developed by Erik Madsen.  Copyright 2019.                   |
// |     MadChess is free software.  It is distributed under the GNU General      |
// |     Public License Version 3 (GPLv3).  See LICENSE file for details.         |
// |     See https://www.madchess.net/ for user and developer guides.             |
// |                                                                              |
// +------------------------------------------------------------------------------+


using System;
using System.Diagnostics;
using System.Runtime.CompilerServices;


namespace ErikTheCoder.MadChess.Engine
{
    public static class Move
    {
        public static readonly ulong Null;
        private static readonly int _bestShift;
        private static readonly ulong _bestMask;
        private static readonly ulong _bestUnmask;
        private static readonly int _captureVictimShift;
        private static readonly ulong _captureVictimMask;
        private static readonly ulong _captureVictimUnmask;
        private static readonly int _captureAttackerShift;
        private static readonly ulong _captureAttackerMask;
        private static readonly ulong _captureAttackerUnmask;
        private static readonly int _promotedPieceShift;
        private static readonly ulong _promotedPieceMask;
        private static readonly ulong _promotedPieceUnmask;
        private static readonly int _killerShift;
        private static readonly ulong _killerMask;
        private static readonly ulong _killerUnmask;
        private static readonly int _historyShift;
        private static readonly ulong _historyMask;
        private static readonly ulong _historyUnmask;
        private static readonly int _playedShift;
        private static readonly ulong _playedMask;
        private static readonly ulong _playedUnmask;
        private static readonly int _castlingShift;
        private static readonly ulong _castlingMask;
        private static readonly ulong _castlingUnmask;
        private static readonly int _kingMoveShift;
        private static readonly ulong _kingMoveMask;
        private static readonly ulong _kingMoveUnmask;
        private static readonly int _enPassantShift;
        private static readonly ulong _enPassantMask;
        private static readonly ulong _enPassantUnmask;
        private static readonly int _pawnMoveShift;
        private static readonly ulong _pawnMoveMask;
        private static readonly ulong _pawnMoveUnmask;
        private static readonly int _checkShift;
        private static readonly ulong _checkMask;
        private static readonly ulong _checkUnmask;
        private static readonly int _doublePawnMoveShift;
        private static readonly ulong _doublePawnMoveMask;
        private static readonly ulong _doublePawnMoveUnmask;
        private static readonly int _quietShift;
        private static readonly ulong _quietMask;
        private static readonly ulong _quietUnmask;
        private static readonly int _fromShift;
        private static readonly ulong _fromMask;
        private static readonly ulong _fromUnmask;
        private static readonly ulong _toMask;
        private static readonly ulong _toUnmask;


        // Move bits
        // Higher priority moves have higher ulong value.

        // 6 6 6 6 5 5 5 5 5 5 5 5 5 5 4 4 4 4 4 4 4 4 4 4 3 3 3 3 3 3 3 3 3 3 2 2 2 2 2 2 2 2 2 2 1 1 1 1 1 1 1 1 1 1 0 0 0 0 0 0 0 0 0 0
        // 3 2 1 0 9 8 7 6 5 4 3 2 1 0 9 8 7 6 5 4 3 2 1 0 9 8 7 6 5 4 3 2 1 0 9 8 7 6 5 4 3 2 1 0 9 8 7 6 5 4 3 2 1 0 9 8 7 6 5 4 3 2 1 0
        // B|CapV   |CapA   |Promo  |Kil|History                                              |!|O|K|E|2|P|C|Q|From         |To           

        // B =     Best Move
        // CapV =  Capture Victim
        // CapA =  Capture Attacker (inverted)
        // Promo = Promoted Piece
        // Kil =   Killer Move
        // ! =     Played
        // O =     Castling
        // K =     King Move
        // E =     En Passant Capture
        // 2 =     Double Pawn Move
        // P =     Pawn Move
        // C =     Check
        // Q =     Quiet (not capture, pawn promotion, castling, or check)
        // From =  From (one extra bit for illegal square)
        // To =    To (one extra bit for illegal square)


        static Move()
        {
            // Create bit masks and shifts.
            _bestShift = 63;
            _bestMask = Bitwise.CreateULongMask(63);
            _bestUnmask = Bitwise.CreateULongUnmask(63);
            _captureVictimShift = 59;
            _captureVictimMask = Bitwise.CreateULongMask(59, 62);
            _captureVictimUnmask = Bitwise.CreateULongUnmask(59, 62);
            _captureAttackerShift = 55;
            _captureAttackerMask = Bitwise.CreateULongMask(55, 58);
            _captureAttackerUnmask = Bitwise.CreateULongUnmask(55, 58);
            _promotedPieceShift = 51;
            _promotedPieceMask = Bitwise.CreateULongMask(51, 54);
            _promotedPieceUnmask = Bitwise.CreateULongUnmask(51, 54);
            _killerShift = 49;
            _killerMask = Bitwise.CreateULongMask(49, 50);
            _killerUnmask = Bitwise.CreateULongUnmask(49, 50);
            _historyShift = 22;
            _historyMask = Bitwise.CreateULongMask(22, 48);
            _historyUnmask = Bitwise.CreateULongUnmask(22, 48);
            _playedShift = 21;
            _playedMask = Bitwise.CreateULongMask(21);
            _playedUnmask = Bitwise.CreateULongUnmask(21);
            _castlingShift = 20;
            _castlingMask = Bitwise.CreateULongMask(20);
            _castlingUnmask = Bitwise.CreateULongUnmask(20);
            _kingMoveShift = 19;
            _kingMoveMask = Bitwise.CreateULongMask(19);
            _kingMoveUnmask = Bitwise.CreateULongUnmask(19);
            _enPassantShift = 18;
            _enPassantMask = Bitwise.CreateULongMask(18);
            _enPassantUnmask = Bitwise.CreateULongUnmask(18);
            _doublePawnMoveShift = 17;
            _doublePawnMoveMask = Bitwise.CreateULongMask(17);
            _doublePawnMoveUnmask = Bitwise.CreateULongUnmask(17);
            _pawnMoveShift = 16;
            _pawnMoveMask = Bitwise.CreateULongMask(16);
            _pawnMoveUnmask = Bitwise.CreateULongUnmask(16);
            _checkShift = 15;
            _checkMask = Bitwise.CreateULongMask(15);
            _checkUnmask = Bitwise.CreateULongUnmask(15);
            _quietShift = 14;
            _quietMask = Bitwise.CreateULongMask(14);
            _quietUnmask = Bitwise.CreateULongUnmask(14);
            _fromShift = 7;
            _fromMask = Bitwise.CreateULongMask(7, 13);
            _fromUnmask = Bitwise.CreateULongUnmask(7, 13);
            _toMask = Bitwise.CreateULongMask(0, 6);
            _toUnmask = Bitwise.CreateULongUnmask(0, 6);
            // Set null move.
            Null = 0;
            SetHistory(ref Null, 0); // Set history first to avoid debug assertion failing.
            SetIsBest(ref Null, false);
            SetCaptureVictim(ref Null, Piece.None);
            SetCaptureAttacker(ref Null, Piece.None);
            SetPromotedPiece(ref Null, Piece.None);
            SetKiller(ref Null, 0);
            SetPlayed(ref Null, false);
            SetIsCastling(ref Null, false);
            SetIsKingMove(ref Null, false);
            SetIsEnPassantCapture(ref Null, false);
            SetIsDoublePawnMove(ref Null, false);
            SetIsPawnMove(ref Null, false);
            SetIsCheck(ref Null, false);
            SetIsQuiet(ref Null, false);
            SetFrom(ref Null, Square.Illegal);
            SetTo(ref Null, Square.Illegal);
        }


        [MethodImpl(MethodImplOptions.AggressiveInlining)]
        public static bool IsBest(ulong Move) => (Move & _bestMask) >> _bestShift > 0;


        [MethodImpl(MethodImplOptions.AggressiveInlining)]
        public static void SetIsBest(ref ulong Move, bool IsBest)
        {
            ulong isBest = IsBest ? 1ul : 0;
            // Clear
            Move &= _bestUnmask;
            // Set
            Move |= isBest << _bestShift;
            // Validate move.
            Debug.Assert(Engine.Move.IsBest(Move) == IsBest);
            Debug.Assert(IsValid(Move));
        }


        [MethodImpl(MethodImplOptions.AggressiveInlining)]
        public static int CaptureVictim(ulong Move) => (int)((Move & _captureVictimMask) >> _captureVictimShift);


        [MethodImpl(MethodImplOptions.AggressiveInlining)]
        public static void SetCaptureVictim(ref ulong Move, int CaptureVictim)
        {
            // Clear
            Move &= _captureVictimUnmask;
            // Set
            Move |= (ulong)CaptureVictim << _captureVictimShift;
            // Validate move.
            Debug.Assert(Engine.Move.CaptureVictim(Move) == CaptureVictim);
            Debug.Assert(IsValid(Move));
        }


        [MethodImpl(MethodImplOptions.AggressiveInlining)]
        public static int CaptureAttacker(ulong Move)
        {
            // Value is inverted.
            int storedPiece = (int)((Move & _captureAttackerMask) >> _captureAttackerShift);
            return 12 - storedPiece;
        }


        [MethodImpl(MethodImplOptions.AggressiveInlining)]
        public static void SetCaptureAttacker(ref ulong Move, int CaptureAttacker)
        {
            // Invert piece value so P x Q captures are given a higher priority than Q x Q.
            ulong storedPiece = (ulong)(12 - CaptureAttacker);
            // Clear
            Move &= _captureAttackerUnmask;
            // Set
            Move |= storedPiece << _captureAttackerShift;
            // Validate move.
            Debug.Assert(Engine.Move.CaptureAttacker(Move) == CaptureAttacker);
            Debug.Assert(IsValid(Move));
        }


        [MethodImpl(MethodImplOptions.AggressiveInlining)]
        public static int PromotedPiece(ulong Move) => (int)((Move & _promotedPieceMask) >> _promotedPieceShift);


        [MethodImpl(MethodImplOptions.AggressiveInlining)]
        public static void SetPromotedPiece(ref ulong Move, int PromotedPiece)
        {
            // Clear
            Move &= _promotedPieceUnmask;
            // Set.
            Move |= (ulong)PromotedPiece << _promotedPieceShift;
            // Validate move.
            Debug.Assert(Engine.Move.PromotedPiece(Move) == PromotedPiece);
            Debug.Assert(IsValid(Move));
        }


        [MethodImpl(MethodImplOptions.AggressiveInlining)]
        public static int Killer(ulong Move) => (int)((Move & _killerMask) >> _killerShift);


        [MethodImpl(MethodImplOptions.AggressiveInlining)]
        public static void SetKiller(ref ulong Move, int Killer)
        {
            // Clear
            Move &= _killerUnmask;
            // Set
            Move |= (ulong)Killer << _killerShift;
            // Validate move.
            Debug.Assert(Engine.Move.Killer(Move) == Killer);
            Debug.Assert(IsValid(Move));
        }


        [MethodImpl(MethodImplOptions.AggressiveInlining)]
<<<<<<< HEAD
        public static int History(ulong Move) => (int)((Move & _historyMask) >> _historyShift) - MoveHistory.MaxValue;
=======
        public static int History(ulong Move) => (int) ((Move & _historyMask) >> _historyShift) - MoveHistory.MaxValue;
>>>>>>> 6f3d17ab


        [MethodImpl(MethodImplOptions.AggressiveInlining)]
        public static void SetHistory(ref ulong Move, int History)
        {
            // Ensure history is >= 0 before shifting into ulong.
            int history = History + MoveHistory.MaxValue;
            // Clear
            Move &= _historyUnmask;
            // Set
            Move |= (ulong)history << _historyShift;
            // Validate move.
            Debug.Assert(Engine.Move.History(Move) == History);
            Debug.Assert(IsValid(Move));
        }


        [MethodImpl(MethodImplOptions.AggressiveInlining)]
        public static bool Played(ulong Move) => (Move & _playedMask) >> _playedShift > 0;


        [MethodImpl(MethodImplOptions.AggressiveInlining)]
        public static void SetPlayed(ref ulong Move, bool Played)
        {
            ulong played = Played ? 1ul : 0;
            // Clear
            Move &= _playedUnmask;
            // Set
            Move |= played << _playedShift;
            // Validate move.
            Debug.Assert(Engine.Move.Played(Move) == Played);
            Debug.Assert(IsValid(Move));
        }


        [MethodImpl(MethodImplOptions.AggressiveInlining)]
        public static bool IsCastling(ulong Move) => (Move & _castlingMask) >> _castlingShift > 0;


        [MethodImpl(MethodImplOptions.AggressiveInlining)]
        public static void SetIsCastling(ref ulong Move, bool IsCastling)
        {
            ulong isCastling = IsCastling ? 1ul : 0;
            // Clear
            Move &= _castlingUnmask;
            // Set
            Move |= isCastling << _castlingShift;
            // Validate move.
            Debug.Assert(Engine.Move.IsCastling(Move) == IsCastling);
            Debug.Assert(IsValid(Move));
        }


        [MethodImpl(MethodImplOptions.AggressiveInlining)]
        public static bool IsKingMove(ulong Move) => (Move & _kingMoveMask) >> _kingMoveShift > 0;


        [MethodImpl(MethodImplOptions.AggressiveInlining)]
        public static void SetIsKingMove(ref ulong Move, bool IsKingMove)
        {
            ulong isKingMove = IsKingMove ? 1ul : 0;
            // Clear
            Move &= _kingMoveUnmask;
            // Set
            Move |= isKingMove << _kingMoveShift;
            // Validate move.
            Debug.Assert(Engine.Move.IsKingMove(Move) == IsKingMove);
            Debug.Assert(IsValid(Move));
        }


        [MethodImpl(MethodImplOptions.AggressiveInlining)]
        public static bool IsEnPassantCapture(ulong Move) => (Move & _enPassantMask) >> _enPassantShift > 0;


        [MethodImpl(MethodImplOptions.AggressiveInlining)]
        public static void SetIsEnPassantCapture(ref ulong Move, bool IsEnPassantCapture)
        {
            ulong isEnPassantCapture = IsEnPassantCapture ? 1ul : 0;
            // Clear
            Move &= _enPassantUnmask;
            // Set
            Move |= isEnPassantCapture << _enPassantShift;
            // Validate move.
            Debug.Assert(Engine.Move.IsEnPassantCapture(Move) == IsEnPassantCapture);
            Debug.Assert(IsValid(Move));
        }


        [MethodImpl(MethodImplOptions.AggressiveInlining)]
        public static bool IsPawnMove(ulong Move) => (Move & _pawnMoveMask) >> _pawnMoveShift > 0;


        [MethodImpl(MethodImplOptions.AggressiveInlining)]
        public static void SetIsPawnMove(ref ulong Move, bool IsPawnMove)
        {
            ulong isPawnMove = IsPawnMove ? 1ul : 0;
            // Clear
            Move &= _pawnMoveUnmask;
            // Set
            Move |= isPawnMove << _pawnMoveShift;
            // Validate move.
            Debug.Assert(Engine.Move.IsPawnMove(Move) == IsPawnMove);
            Debug.Assert(IsValid(Move));
        }


        [MethodImpl(MethodImplOptions.AggressiveInlining)]
        public static bool IsCheck(ulong Move) => (Move & _checkMask) >> _checkShift > 0;


        [MethodImpl(MethodImplOptions.AggressiveInlining)]
        public static void SetIsCheck(ref ulong Move, bool IsCheck)
        {
            ulong isCheck = IsCheck ? 1ul : 0;
            // Clear
            Move &= _checkUnmask;
            // Set
            Move |= isCheck << _checkShift;
            // Validate move.
            Debug.Assert(Engine.Move.IsCheck(Move) == IsCheck);
            Debug.Assert(IsValid(Move));
        }


        [MethodImpl(MethodImplOptions.AggressiveInlining)]
        public static bool IsDoublePawnMove(ulong Move) => (Move & _doublePawnMoveMask) >> _doublePawnMoveShift > 0;


        [MethodImpl(MethodImplOptions.AggressiveInlining)]
        public static void SetIsDoublePawnMove(ref ulong Move, bool IsDoublePawnMove)
        {
            ulong isDoublePawnMove = IsDoublePawnMove ? 1ul : 0;
            // Clear
            Move &= _doublePawnMoveUnmask;
            // Set
            Move |= isDoublePawnMove << _doublePawnMoveShift;
            // Validate move.
            Debug.Assert(Engine.Move.IsDoublePawnMove(Move) == IsDoublePawnMove);
            Debug.Assert(IsValid(Move));
        }


        [MethodImpl(MethodImplOptions.AggressiveInlining)]
        public static bool IsQuiet(ulong Move) => (Move & _quietMask) >> _quietShift > 0;


        [MethodImpl(MethodImplOptions.AggressiveInlining)]
        public static void SetIsQuiet(ref ulong Move, bool IsQuiet)
        {
            ulong isQuiet = IsQuiet ? 1ul : 0;
            // Clear
            Move &= _quietUnmask;
            // Set
            Move |= isQuiet << _quietShift;
            // Validate move.
            Debug.Assert(Engine.Move.IsQuiet(Move) == IsQuiet);
            Debug.Assert(IsValid(Move));
        }


        [MethodImpl(MethodImplOptions.AggressiveInlining)]
        public static int From(ulong Move) => (int)((Move & _fromMask) >> _fromShift);


        [MethodImpl(MethodImplOptions.AggressiveInlining)]
        public static void SetFrom(ref ulong Move, int From)
        {
            // Clear
            Move &= _fromUnmask;
            // Set
            Move |= (ulong)From << _fromShift;
            // Validate move.
            Debug.Assert(Engine.Move.From(Move) == From);
            Debug.Assert(IsValid(Move));
        }


        [MethodImpl(MethodImplOptions.AggressiveInlining)]
        public static int To(ulong Move) => (int)(Move & _toMask);


        [MethodImpl(MethodImplOptions.AggressiveInlining)]
        public static void SetTo(ref ulong Move, int To)
        {
            // Clear
            Move &= _toUnmask;
            // Set
            Move |= (uint)To;
            // Validate move.
            Debug.Assert(Engine.Move.To(Move) == To);
            Debug.Assert(IsValid(Move));
        }


        public static bool Equals(ulong Move1, ulong Move2)
        {
            if (From(Move1) == From(Move2))
            {
                if (To(Move1) == To(Move2)) return PromotedPiece(Move1) == PromotedPiece(Move2);
                return false;
            }
            return false;
        }


        public static ulong ParseLongAlgebraic(string LongAlgebraic, bool WhiteMove)
        {
            int fromSquare = Board.GetSquare(LongAlgebraic.Substring(0, 2));
            int toSquare = Board.GetSquare(LongAlgebraic.Substring(2, 2));
            // Set case of promoted piece character based on side to move.
            int promotedPiece = LongAlgebraic.Length == 5
                ? Piece.ParseChar(WhiteMove ? char.ToUpper(LongAlgebraic[4]) : char.ToLower(LongAlgebraic[4]))
                : Piece.None;
            ulong move = Null;
            SetFrom(ref move, fromSquare);
            SetTo(ref move, toSquare);
            SetPromotedPiece(ref move, promotedPiece);
            return move;
        }


        public static ulong ParseStandardAlgebraic(Board Board, string StandardAlgebraic)
        {
            ulong move = Null;
            // Remove check and checkmate symbols.
            string standardAlgebraicNoCheck = StandardAlgebraic.TrimEnd("+#".ToCharArray());
            // ReSharper disable once SwitchStatementMissingSomeCases
            switch (standardAlgebraicNoCheck)
            {
                case "O-O-O":
                case "0-0-0":
                    if (Board.CurrentPosition.WhiteMove)
                    {
                        // White castle queenside
                        SetFrom(ref move, Square.e1);
                        SetTo(ref move, Square.c1);
                        if (!Board.ValidateMove(ref move)) throw new Exception($"Move {StandardAlgebraic} is illegal in position {Board.CurrentPosition.ToFen()}.");
                        return move;
                    }
                    // Black castle queenside
                    SetFrom(ref move, Square.e8);
                    SetTo(ref move, Square.c8);
                    if (!Board.ValidateMove(ref move)) throw new Exception($"Move {StandardAlgebraic} is illegal in position {Board.CurrentPosition.ToFen()}.");
                    return move;
                case "O-O":
                case "0-0":
                    if (Board.CurrentPosition.WhiteMove)
                    {
                        // White castle kingside
                        SetFrom(ref move, Square.e1);
                        SetTo(ref move, Square.g1);
                        if (!Board.ValidateMove(ref move)) throw new Exception($"Move {StandardAlgebraic} is illegal in position {Board.CurrentPosition.ToFen()}.");
                        return move;
                    }
                    // Black castle kingside
                    SetFrom(ref move, Square.e8);
                    SetTo(ref move, Square.g8);
                    if (!Board.ValidateMove(ref move)) throw new Exception($"Move {StandardAlgebraic} is illegal in position {Board.CurrentPosition.ToFen()}.");
                    return move;
            }
            int length = standardAlgebraicNoCheck.Length;
            int piece;
            int fromFile = -1;
            int fromRank = -1;
            int toSquare;
            int promotedPiece = Piece.None;
            if (char.IsLower(standardAlgebraicNoCheck, 0))
            {
                // Pawn move
                piece = Board.CurrentPosition.WhiteMove ? Piece.WhitePawn : Piece.BlackPawn;
                fromFile = Board.Files[Board.GetSquare($"{standardAlgebraicNoCheck[0]}1")];
                switch (length)
                {
                    case 2:
                        // Pawn move
                        toSquare = Board.GetSquare(standardAlgebraicNoCheck);
                        break;
                    case 4 when standardAlgebraicNoCheck[1] == 'x':
                        // Pawn capture
                        toSquare = Board.GetSquare(standardAlgebraicNoCheck.Substring(2, 2));
                        break;
                    case 4 when standardAlgebraicNoCheck[2] == '=':
                        // Pawn promotion.  Set case of promoted piece character based on side to move.
                        toSquare = Board.GetSquare(standardAlgebraicNoCheck.Substring(0, 2));
                        promotedPiece = Piece.ParseChar(Board.CurrentPosition.WhiteMove
                            ? char.ToUpper(standardAlgebraicNoCheck[length - 1])
                            : char.ToLower(standardAlgebraicNoCheck[length - 1]));
                        break;
                    case 6:
                        // Pawn promotion with capture.  Set case of promoted piece character based on side to move.
                        toSquare = Board.GetSquare(standardAlgebraicNoCheck.Substring(2, 2));
                        promotedPiece = Piece.ParseChar(Board.CurrentPosition.WhiteMove
                            ? char.ToUpper(standardAlgebraicNoCheck[length - 1])
                            : char.ToLower(standardAlgebraicNoCheck[length - 1]));
                        break;
                    default:
                        throw new Exception($"Move {StandardAlgebraic} is illegal in position {Board.CurrentPosition.ToFen()}.");
                }
            }
            else
            {
                // Piece move
                piece = Piece.ParseChar(Board.CurrentPosition.WhiteMove
                    ? char.ToUpper(standardAlgebraicNoCheck[0])
                    : char.ToLower(standardAlgebraicNoCheck[0]));
                // ReSharper disable once ConvertIfStatementToSwitchStatement
                if (standardAlgebraicNoCheck[1] == 'x')
                {
                    // Piece capture
                    string square = standardAlgebraicNoCheck.Substring(2, 2);
                    toSquare = Board.GetSquare(square);
                }
                else if (standardAlgebraicNoCheck[2] == 'x')
                {
                    // Piece capture with disambiguation
                    string square = standardAlgebraicNoCheck.Substring(3, 2);
                    toSquare = Board.GetSquare(square);
                    if (char.IsLetter(standardAlgebraicNoCheck[1])) fromFile = Board.Files[Board.GetSquare($"{standardAlgebraicNoCheck[1]}1")]; // Piece disambiguated by file.
                    else fromRank = Board.WhiteRanks[Board.GetSquare($"a{standardAlgebraicNoCheck[1]}")]; // Piece disambiguated by rank.
                }
                else if (length == 3)
                {
                    // Piece move
                    string square = standardAlgebraicNoCheck.Substring(1, 2);
                    toSquare = Board.GetSquare(square);
                }
                else if (length == 4)
                {
                    Debugger.Break();


                    // Piece move with disambiguation
                    string square = standardAlgebraicNoCheck.Substring(2, 2);
                    toSquare = Board.GetSquare(square);
                    if (char.IsLetter(standardAlgebraicNoCheck[1])) fromFile = Board.Files[Board.GetSquare($"{standardAlgebraicNoCheck[1]}1")]; // Piece disambiguated by file.
                    else fromRank = Board.WhiteRanks[Board.GetSquare($"a{standardAlgebraicNoCheck[1]}")]; // Piece disambiguated by rank.
                }
                else throw new Exception($"{StandardAlgebraic} move not supported.");
            }
            Board.CurrentPosition.GenerateMoves();
            for (int moveIndex = 0; moveIndex < Board.CurrentPosition.MoveIndex; moveIndex++)
            {
                move = Board.CurrentPosition.Moves[moveIndex];
                if (!Board.IsMoveLegal(ref move)) continue; // Skip illegal move.
                int movePiece = Board.CurrentPosition.GetPiece(From(move));
                if (movePiece != piece) continue; // Wrong piece
                int moveToSquare = To(move);
                if (moveToSquare != toSquare) continue; // Wrong square
                int movePromotedPiece = PromotedPiece(move);
                if (movePromotedPiece != promotedPiece) continue; // Wrong promoted piece
                if (fromFile >= 0)
                {
                    // Piece disambiguated by file.
                    int moveFromFile = Board.Files[From(move)];
                    if (moveFromFile != fromFile) continue; // Wrong file
                }
                if (fromRank >= 0)
                {
                    // Piece disambiguated by rank.
                    // Use white ranks regardless of side to move.
                    int moveFromRank = Board.WhiteRanks[From(move)];
                    if (moveFromRank != fromRank) continue; // Wrong rank
                }
                if (!Board.ValidateMove(ref move)) throw new Exception($"Move {StandardAlgebraic} is illegal in position {Board.CurrentPosition.ToFen()}.");
                return move;
            }
            throw new Exception($"Failed to parse {StandardAlgebraic} standard algebraic notation move.");
        }


        private static bool IsValid(ulong Move)
        {
            Debug.Assert(CaptureVictim(Move) >= Piece.None);
            Debug.Assert(CaptureVictim(Move) < Piece.BlackKing);
            Debug.Assert(CaptureVictim(Move) != Piece.WhiteKing);
            Debug.Assert(CaptureVictim(Move) != Piece.BlackKing);
            Debug.Assert(CaptureAttacker(Move) >= Piece.None);
            Debug.Assert(CaptureAttacker(Move) <= Piece.BlackKing);
            Debug.Assert(PromotedPiece(Move) >= Piece.None);
            Debug.Assert(PromotedPiece(Move) < Piece.BlackKing);
            Debug.Assert(PromotedPiece(Move) != Piece.WhitePawn);
            Debug.Assert(PromotedPiece(Move) != Piece.BlackPawn);
            Debug.Assert(PromotedPiece(Move) != Piece.WhiteKing);
            Debug.Assert(PromotedPiece(Move) != Piece.BlackKing);
            Debug.Assert(Killer(Move) >= 0);
            Debug.Assert(Killer(Move) <= 2);
            Debug.Assert(From(Move) >= Square.a8);
            Debug.Assert(From(Move) <= Square.Illegal);
            Debug.Assert(To(Move) >= Square.a8);
            Debug.Assert(To(Move) <= Square.Illegal);
            return true;
        }


        public static string ToLongAlgebraic(ulong Move)
        {
            if (Move == Null) return "Null";
            int fromSquare = From(Move);
            int toSquare = To(Move);
            int promotedPiece = PromotedPiece(Move);
            return $"{Board.SquareLocations[fromSquare]}{Board.SquareLocations[toSquare]}{(promotedPiece == Piece.None ? string.Empty : Piece.GetChar(promotedPiece).ToString().ToLower())}";
        }


        public static string ToString(ulong Move)
        {
            return $"{ToLongAlgebraic(Move)} (B = {IsBest(Move)}, CapV = {Piece.GetChar(CaptureVictim(Move))}, CapA = {Piece.GetChar(CaptureAttacker(Move))}, Promo = {Piece.GetChar(PromotedPiece(Move))}, O = {IsCastling(Move)}, " +
                   $"K = {IsKingMove(Move)}, E = {IsEnPassantCapture(Move)}, D = {IsDoublePawnMove(Move)}, P = {IsPawnMove(Move)}, C = {IsCheck(Move)}, Q = {IsQuiet(Move)}";
        }
    }
}<|MERGE_RESOLUTION|>--- conflicted
+++ resolved
@@ -1,4 +1,4 @@
-﻿// +------------------------------------------------------------------------------+
+// +------------------------------------------------------------------------------+
 // |                                                                              |
 // |     MadChess is developed by Erik Madsen.  Copyright 2019.                   |
 // |     MadChess is free software.  It is distributed under the GNU General      |
@@ -256,11 +256,7 @@
 
 
         [MethodImpl(MethodImplOptions.AggressiveInlining)]
-<<<<<<< HEAD
         public static int History(ulong Move) => (int)((Move & _historyMask) >> _historyShift) - MoveHistory.MaxValue;
-=======
-        public static int History(ulong Move) => (int) ((Move & _historyMask) >> _historyShift) - MoveHistory.MaxValue;
->>>>>>> 6f3d17ab
 
 
         [MethodImpl(MethodImplOptions.AggressiveInlining)]
